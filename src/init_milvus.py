--- conflicted
+++ resolved
@@ -62,42 +62,11 @@
 
 def add_documents(
     db: MilvusVectorDB, 
-<<<<<<< HEAD
-=======
     kb: CompanyKB,
->>>>>>> 5c5657cc
     embedding_fn: Callable,
     ticker: str
 ):
     """Add documents in the KB to Milvus Vector Database."""
-<<<<<<< HEAD
-    kb = CompanyKB()
-    for company_map in tqdm(kb.transcripts.find({"ticker": ticker}), desc="Adding documents"):
-        for transcript_maps in tqdm(company_map["transcripts"], desc="Adding transcripts"):
-            year: int = transcript_maps["year"]
-            quarter: int = transcript_maps["quarter"]
-
-            # transcript_map: dict[str, int | str]
-            docs: list[str] = []
-            metadata: list[dict] = []
-            for transcript_map in transcript_maps["transcript"]:
-                text: str = transcript_map["text"]
-                speaker: str = transcript_map["speaker"]
-                transcript_index: int = transcript_map["index"]
-                # chunk: str
-                for i, chunk in enumerate(transcript_map["chunks"]):
-                    docs.append(chunk)
-                    metadata.append({
-                        "text": chunk,
-                        "ticker": ticker,
-                        "company_name": company_map["company_name"],
-                        "speaker": speaker,
-                        "year": year,
-                        "quarter": quarter,
-                        "transcript_index": transcript_index,
-                        "chunk_index": i
-                    })
-=======
     for company_map in tqdm(kb.transcripts.find({"ticker": ticker}), desc="Adding documents"):
         for transcript_map in tqdm(company_map["transcripts"], desc="Adding transcripts"):
             year: int = transcript_map["year"]
@@ -127,7 +96,6 @@
                     "transcript_index": transcript_index,
                     "chunk_index": chunk_map["chunk_index"]
                 })
->>>>>>> 5c5657cc
 
             db.add_documents(
                 documents=docs,
@@ -141,11 +109,7 @@
     "--query", type=str, default="", 
     help="Query to search for in the vector database")
 @click.option(
-<<<<<<< HEAD
-    "--tickers", type=str, default="AVGO", 
-=======
     "--tickers", type=str, default="all",
->>>>>>> 5c5657cc
     help="Ticker of the companies (separated by comma) to include")
 @click.option(
     "--db-path", type=str, default="../data/milvus_demo.db", 
@@ -158,10 +122,7 @@
     if not query:
         raise ValueError("Query is required")
 
-<<<<<<< HEAD
-=======
     kb = CompanyKB()
->>>>>>> 5c5657cc
     openai_client = OpenAIClient(api_key=OPENAI_API_KEY)
     embedding_fn: Callable = openai_client.get_embedding
 
@@ -174,11 +135,8 @@
             db_path = DEFAULT_DB_PATH
         logger.info("Initializing Milvus Vector Database...")
         db: MilvusVectorDB = init_milvus(db_path=db_path)
-<<<<<<< HEAD
-=======
         if tickers == "all":
             tickers = kb.tickers
->>>>>>> 5c5657cc
         for ticker in tickers.split(","):
             add_documents(db, embedding_fn, ticker.strip())
 
